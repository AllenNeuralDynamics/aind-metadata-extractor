--- conflicted
+++ resolved
@@ -1,7 +1,2 @@
 """Init package"""
-<<<<<<< HEAD
-
-__version__ = "0.0.0"
-=======
-__version__ = "0.0.1"
->>>>>>> b9a0c379
+__version__ = "0.0.1"