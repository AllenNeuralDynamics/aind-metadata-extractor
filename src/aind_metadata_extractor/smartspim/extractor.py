"""SmartSPIM extractor module"""

from datetime import datetime
import os
import re
from typing import Optional
from pathlib import Path

import requests

from aind_metadata_extractor.core import BaseExtractor
from aind_metadata_extractor.smartspim.job_settings import JobSettings
from aind_metadata_extractor.models.smartspim import SmartspimModel, FileMetadataModel, SlimsMetadataModel
from aind_metadata_extractor.smartspim.utils import get_excitation_emission_waves, get_session_end, read_json_as_dict

REGEX_DATE = r"(20[0-9]{2})-([0-9]{2})-([0-9]{2})_([0-9]{2})-" r"([0-9]{2})-([0-9]{2})"
REGEX_MOUSE_ID = r"([0-9]{6})"


class SmartspimExtractor(BaseExtractor):
    """Extractor for SmartSPIM metadata from microscope files and SLIMS."""

    def __init__(self, job_settings: JobSettings):
        """Initialize the SmartSPIM extractor with job settings."""
        self.metadata = None
        self.job_settings = job_settings

    def run_job(self) -> dict:
<<<<<<< HEAD
        """Run the extraction job."""
        self.metadata = self._extract()
        return self.metadata.model_dump()

    def _extract(self) -> SmartspimModel:
=======
        """Run the extraction job and return metadata as a dictionary."""
        metadata = self.extract()
        return metadata.model_dump()

    def extract(self) -> SmartspimModel:
>>>>>>> 3d95423b
        """Run extraction process"""

        file_metadata = self._extract_metadata_from_microscope_files()
        slims_metadata = self._extract_metadata_from_slims()

        # Create model objects
        file_metadata_model = FileMetadataModel(**file_metadata)
        slims_metadata_model = SlimsMetadataModel(**slims_metadata)

        smartspim_metadata = SmartspimModel(
            acquisition_type=self.job_settings.acquisition_type,
            file_metadata=file_metadata_model,
            slims_metadata=slims_metadata_model,
        )

        return smartspim_metadata

    def _extract_metadata_from_microscope_files(self) -> dict:
        """
        Extracts metadata from the microscope metadata files.

        Returns
        -------
        Dict
            Dictionary containing metadata from
            the microscope for the current acquisition. This
            is needed to build the acquisition.json.
        """
        # Convert input_source to Path - handle various input types
        if isinstance(self.job_settings.input_source, (str, Path)):
            input_path = Path(self.job_settings.input_source)
        elif isinstance(self.job_settings.input_source, list) and len(self.job_settings.input_source) > 0:
            # Take the first path if it's a list
            input_path = Path(self.job_settings.input_source[0])
        else:
            raise ValueError("input_source must be a valid path or list of paths")

        # Path where the channels are stored
        smartspim_channel_root = input_path.joinpath("SmartSPIM")

        # Getting only valid folders
        channels = [
            folder
            for folder in os.listdir(smartspim_channel_root)
            if os.path.isdir(f"{smartspim_channel_root}/{folder}")
        ]

        # Path to metadata files
        asi_file_path_txt = input_path.joinpath(self.job_settings.asi_filename)

        mdata_path = input_path.joinpath(self.job_settings.mdata_filename_json)

        # ASI file does not exist, needed for acquisition
        if not asi_file_path_txt.exists():
            raise FileNotFoundError(f"File {asi_file_path_txt} does not exist")

        if not mdata_path.exists():
            raise FileNotFoundError(f"File {mdata_path} does not exist")

        # Getting acquisition metadata from the microscope
        metadata_info = read_json_as_dict(str(mdata_path))

        filter_mapping = get_excitation_emission_waves(channels)
        session_config = metadata_info["session_config"]
        wavelength_config = metadata_info["wavelength_config"]
        tile_config = metadata_info["tile_config"]

        if None in [session_config, wavelength_config, tile_config]:
            raise ValueError("Metadata json is empty")

        session_end_time = get_session_end(asi_file_path_txt)
        mdate_match = re.search(REGEX_DATE, input_path.stem)
        if not (mdate_match):
            raise ValueError("Error while extracting session date.")
        session_start = datetime.strptime(mdate_match.group(), "%Y-%m-%d_%H-%M-%S")

        metadata_dict = {
            "session_config": session_config,
            "wavelength_config": wavelength_config,
            "tile_config": tile_config,
            "session_start_time": session_start,
            "session_end_time": session_end_time,
            "filter_mapping": filter_mapping,
        }

        return metadata_dict

    def _extract_metadata_from_slims(
        self, start_date_gte: Optional[str] = None, end_date_lte: Optional[str] = None
    ) -> dict:
        """
        Method to retrieve smartspim imaging info from SLIMS
        using the metadata service endpoint.
        Parameters
        ----------
        start_date_gte: str
            Start date for the search.
        end_date_lte: str
            End date for the search.
        Returns
        -------
        Dict
            Dictionary containing metadata from SLIMS for an acquisition.
        """
        query_params = {"subject_id": self.job_settings.subject_id}
        query_params["start_date_gte"] = start_date_gte if start_date_gte else "2020-01-01"
        query_params["end_date_lte"] = end_date_lte if end_date_lte else "2100-01-01"

        response = requests.get(
            f"{self.job_settings.metadata_service_path}",
            params=query_params,
        )
        response.raise_for_status()
        response_data = response.json().get("data", [])
        if response.status_code == 200 and len(response_data) > 1:
            raise ValueError(
                "More than one imaging session found for the same subject_id. " "Please refine your search."
            )
        elif response.status_code == 200 and len(response_data) == 1:
            imaging_info = response_data[0]
        else:
            raise ValueError("No imaging session found for the given subject_id and date range.")
        return imaging_info<|MERGE_RESOLUTION|>--- conflicted
+++ resolved
@@ -26,19 +26,11 @@
         self.job_settings = job_settings
 
     def run_job(self) -> dict:
-<<<<<<< HEAD
         """Run the extraction job."""
         self.metadata = self._extract()
         return self.metadata.model_dump()
 
     def _extract(self) -> SmartspimModel:
-=======
-        """Run the extraction job and return metadata as a dictionary."""
-        metadata = self.extract()
-        return metadata.model_dump()
-
-    def extract(self) -> SmartspimModel:
->>>>>>> 3d95423b
         """Run extraction process"""
 
         file_metadata = self._extract_metadata_from_microscope_files()
